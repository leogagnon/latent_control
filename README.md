# ICML2025 Workshop (ES-FOMO III)
- Paper : **[Next-Token Prediction Should be Ambiguity-Sensitive: A Meta-Learning Perspective]<https://openreview.net/forum?id=vE0bhgmDze>
- Sweeps in `configs/hydra/sweeper/params/workshop`
- Figure generation in `notebooks/workshop_figures.ipynb`

# Setup
<<<<<<< HEAD
1) Install python 3.10
2) Create a venv : `python3.10 -m venv venv`
3) Add the following lines to `venv/bin/activate` : 
```
export XLA_PYTHON_CLIENT_ALLOCATOR=platform
module load python/3.10 cuda/12.1.1/cudnn/9.1 cudatoolkit/12.1.1
```
4) Activate env : `source venv/bin/activate`
5) Install requirements : `pip install -r requirements.txt`

# Example usage
- Run on current session : `python train.py task/metalearn=base task/metalearn/data=small task.metalearn.lr=0.01`
=======
- Load python3.10 : `module load python3.10`
- Create a venv : `python3.10 -m venv venv`
- Activate env : `source venv/bin/activate`
- Install requirements (lol) : `pip install --no-dependencies -r requirements.txt`
# Example usage
- Run on current session :
  - `python train.py task/metalearn=...`
  - `python train.py task/diffusion=... task.diffusion.model.n_embd=512`
>>>>>>> 5fa8bc16
  
- Run on new session (with submitit) : 
  - Sweep : `python train.py -m hydra/sweeper/params=workshop/diffusion`
  - Single run : `python train.py -m task/metalearn=...`<|MERGE_RESOLUTION|>--- conflicted
+++ resolved
@@ -4,7 +4,6 @@
 - Figure generation in `notebooks/workshop_figures.ipynb`
 
 # Setup
-<<<<<<< HEAD
 1) Install python 3.10
 2) Create a venv : `python3.10 -m venv venv`
 3) Add the following lines to `venv/bin/activate` : 
@@ -17,16 +16,6 @@
 
 # Example usage
 - Run on current session : `python train.py task/metalearn=base task/metalearn/data=small task.metalearn.lr=0.01`
-=======
-- Load python3.10 : `module load python3.10`
-- Create a venv : `python3.10 -m venv venv`
-- Activate env : `source venv/bin/activate`
-- Install requirements (lol) : `pip install --no-dependencies -r requirements.txt`
-# Example usage
-- Run on current session :
-  - `python train.py task/metalearn=...`
-  - `python train.py task/diffusion=... task.diffusion.model.n_embd=512`
->>>>>>> 5fa8bc16
   
 - Run on new session (with submitit) : 
   - Sweep : `python train.py -m hydra/sweeper/params=workshop/diffusion`
